--- conflicted
+++ resolved
@@ -4,11 +4,7 @@
   "description": "Private messaging from your desktop",
   "desktopName": "signal.desktop",
   "repository": "https://github.com/signalapp/Signal-Desktop.git",
-<<<<<<< HEAD
-  "version": "1.39.5",
-=======
   "version": "1.39.6-beta.1",
->>>>>>> 13566253
   "license": "AGPL-3.0-only",
   "author": {
     "name": "Open Whisper Systems",
